/*
Copyright 2018 Gravitational, Inc.

Licensed under the Apache License, Version 2.0 (the "License");
you may not use this file except in compliance with the License.
You may obtain a copy of the License at

    http://www.apache.org/licenses/LICENSE-2.0

Unless required by applicable law or agreed to in writing, software
distributed under the License is distributed on an "AS IS" BASIS,
WITHOUT WARRANTIES OR CONDITIONS OF ANY KIND, either express or implied.
See the License for the specific language governing permissions and
limitations under the License.
*/

package install

import (
	"strings"

	"github.com/gravitational/gravity/lib/fsm"
	"github.com/gravitational/gravity/lib/httplib"
	"github.com/gravitational/gravity/lib/install/phases"

	"github.com/gravitational/trace"
	"k8s.io/client-go/kubernetes"
)

// FSMSpec returns a function that returns an appropriate phase executor
// based on the provided params
func FSMSpec(config FSMConfig) fsm.FSMSpecFunc {
	return func(p fsm.ExecutorParams, remote fsm.Remote) (fsm.PhaseExecutor, error) {
		switch {
		case p.Phase.ID == phases.ChecksPhase:
			return phases.NewChecks(p,
				config.Operator,
				config.OperationKey)

		case p.Phase.ID == phases.ConfigurePhase:
			return phases.NewConfigure(p,
				config.Operator)

		case strings.HasPrefix(p.Phase.ID, phases.BootstrapPhase):
			return phases.NewBootstrap(p,
				config.Operator,
				config.Apps,
				config.LocalBackend, remote, config.DNSConfig)

		case strings.HasPrefix(p.Phase.ID, phases.PullPhase):
			return phases.NewPull(p,
				config.Operator,
				config.Packages,
				config.LocalPackages,
				config.Apps,
				config.LocalApps, remote)

		case strings.HasPrefix(p.Phase.ID, phases.MastersPhase), strings.HasPrefix(p.Phase.ID, phases.NodesPhase):
			return phases.NewSystem(p,
				config.Operator, remote)

		case p.Phase.ID == phases.WaitPhase:
			return phases.NewWait(p,
				config.Operator)

<<<<<<< HEAD
		case strings.HasPrefix(p.Phase.ID, phases.LabelPhase):
			return phases.NewNodes(p,
				config.Operator,
				config.LocalApps)
=======
		case p.Phase.ID == phases.LabelPhase:
			client, err := GetKubeClient(config)
			if err != nil {
				return nil, trace.Wrap(err)
			}
			return phases.NewNodes(p, config.Operator,
				config.LocalApps,
				client)
>>>>>>> f57283cb

		case p.Phase.ID == phases.RBACPhase:
			client, err := GetKubeClient(config)
			if err != nil {
				return nil, trace.Wrap(err)
			}
			return phases.NewRBAC(p,
				config.Operator,
				config.LocalApps,
				client)

		case p.Phase.ID == phases.ResourcesPhase:
			return phases.NewResources(p,
				config.Operator)

		case strings.HasPrefix(p.Phase.ID, phases.ExportPhase):
			return phases.NewExport(p,
				config.Operator,
				config.LocalPackages,
				config.LocalApps, remote)

		case strings.HasPrefix(p.Phase.ID, phases.RuntimePhase), strings.HasPrefix(p.Phase.ID, phases.AppPhase):
			return phases.NewApp(p,
				config.Operator,
				config.LocalApps)

		case strings.HasPrefix(p.Phase.ID, phases.EnableElectionPhase):
			return phases.NewEnableElectionPhase(p, config.Operator)

		default:
			return nil, trace.BadParameter("unknown phase %q", p.Phase.ID)
		}
	}
}

// GetKubeClient returns a kubernetes client for the specified configuration
func GetKubeClient(config FSMConfig) (*kubernetes.Clientset, error) {
	client, err := httplib.GetClusterKubeClient(config.DNSConfig.Addr())
	if err != nil {
		return nil, trace.Wrap(err)
	}
	return client, nil
}<|MERGE_RESOLUTION|>--- conflicted
+++ resolved
@@ -24,7 +24,6 @@
 	"github.com/gravitational/gravity/lib/install/phases"
 
 	"github.com/gravitational/trace"
-	"k8s.io/client-go/kubernetes"
 )
 
 // FSMSpec returns a function that returns an appropriate phase executor
@@ -63,24 +62,18 @@
 			return phases.NewWait(p,
 				config.Operator)
 
-<<<<<<< HEAD
 		case strings.HasPrefix(p.Phase.ID, phases.LabelPhase):
-			return phases.NewNodes(p,
-				config.Operator,
-				config.LocalApps)
-=======
-		case p.Phase.ID == phases.LabelPhase:
-			client, err := GetKubeClient(config)
+			client, err := httplib.GetUnprivilegedKubeClient(config.DNSConfig.Addr())
 			if err != nil {
 				return nil, trace.Wrap(err)
 			}
-			return phases.NewNodes(p, config.Operator,
+			return phases.NewNodes(p,
+				config.Operator,
 				config.LocalApps,
 				client)
->>>>>>> f57283cb
 
 		case p.Phase.ID == phases.RBACPhase:
-			client, err := GetKubeClient(config)
+			client, err := httplib.GetClusterKubeClient(config.DNSConfig.Addr())
 			if err != nil {
 				return nil, trace.Wrap(err)
 			}
@@ -111,13 +104,4 @@
 			return nil, trace.BadParameter("unknown phase %q", p.Phase.ID)
 		}
 	}
-}
-
-// GetKubeClient returns a kubernetes client for the specified configuration
-func GetKubeClient(config FSMConfig) (*kubernetes.Clientset, error) {
-	client, err := httplib.GetClusterKubeClient(config.DNSConfig.Addr())
-	if err != nil {
-		return nil, trace.Wrap(err)
-	}
-	return client, nil
 }